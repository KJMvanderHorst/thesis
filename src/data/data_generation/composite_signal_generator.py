--- conflicted
+++ resolved
@@ -139,15 +139,13 @@
         """
         freq = np.random.uniform(bandwidth_segment[0], bandwidth_segment[1])
         starting_freq = np.random.uniform(0, 2 * np.pi)
-<<<<<<< HEAD
         freq1, freq2 = np.random.uniform(bandwidth_segment[0], bandwidth_segment[1], 2)
         low_freq = min(freq1, freq2)
         high_freq = max(freq1, freq2)
 
         am_signal_type=np.random.choice(['linear', 'sinusoidal'])
         fm_signal_type=np.random.choice(['linear', 'sinusoidal'])
-=======
->>>>>>> 7ac46479
+
 
         # Define a dictionary mapping signal types to their creation logic
         signal_generators = {
@@ -165,7 +163,6 @@
                 phi_s=np.random.uniform(0, 2 * np.pi),
                 fam=freq,
                 phi=starting_freq,
-<<<<<<< HEAD
                 duration=duration,
                 b=np.random.uniform(self.min_amplitude, self.max_amplitude),
                 a=np.random.uniform(self.min_amplitude, self.max_amplitude)
@@ -177,46 +174,31 @@
                 duration=duration,
                 phi=0,
                 T=duration
-=======
-                duration=duration
-            ),
-            'linear_fm': lambda: LinearFMSignal(
-                cfg=self.cfg,
-                f0=bandwidth_segment[0],
-                B=bandwidth_segment[1] - bandwidth_segment[0],
-                T=duration,
-                phi=0
->>>>>>> 7ac46479
+
             ),
             'sinusoidal_fm': lambda: SinusoidalFMSignal(
                 cfg=self.cfg,
                 fc=freq,
-<<<<<<< HEAD
+
                 fd=np.random.uniform(0, self.max_frequency_deviation*freq),
-=======
-                fd=np.random.uniform(0, self.max_frequency_deviation * freq),
->>>>>>> 7ac46479
+
                 fm=np.random.uniform(self.min_modulation_frequency, self.max_modulation_frequency),
                 phi=starting_freq,
                 duration=duration
             ),
             'amfm': lambda: AMFMSignal(
-<<<<<<< HEAD
             cfg=self.cfg,
             # Dynamically select AM and FM signal types
             am_type=am_signal_type,
             am_signal=LinearAMSignal(
                     cfg=self.cfg,
-=======
-                cfg=self.cfg,
-                am_signal=LinearAMSignal(
->>>>>>> 7ac46479
+
                     b=np.random.uniform(self.min_amplitude, self.max_amplitude),
                     a=np.random.uniform(self.min_amplitude, self.max_amplitude),
                     fam=freq,
                     phi=starting_freq,
                     duration=duration
-<<<<<<< HEAD
+
                 ) if am_signal_type == 'linear' else SinusoidalAMSignal(
                     cfg=self.cfg,
                     fs=np.random.uniform(self.min_modulation_frequency, self.max_modulation_frequency),
@@ -241,15 +223,7 @@
                     fm=np.random.uniform(self.min_modulation_frequency, self.max_modulation_frequency),
                     phi=starting_freq,
                     duration=duration
-=======
-                ),
-                fm_signal=LinearFMSignal(
-                    cfg=self.cfg,
-                    f0=bandwidth_segment[0],
-                    B=bandwidth_segment[1] - bandwidth_segment[0],
-                    T=duration,
-                    phi=0
->>>>>>> 7ac46479
+
                 )
             ),
             'sine': lambda: SineSignal(
