--- conflicted
+++ resolved
@@ -96,11 +96,8 @@
         duration (float): Duration of the signal (seconds).
     """
 
-<<<<<<< HEAD
     def __init__(self, cfg, fs, phi_s, fam, duration, phi, a, b):
-=======
-    def __init__(self, cfg, fs, phi_s, fam, duration, phi):
->>>>>>> 7ac46479
+
         """
         Initialize the SinusoidalAMSignal.
 
@@ -111,21 +108,18 @@
             fam (float): Frequency of the carrier signal (Hz).
             duration (float): Duration of the signal (seconds).
             phi (float): Phase of the carrier signal (radians).
-<<<<<<< HEAD
             b (float): Maximum amplitude.
             a (float): Minimum amplitude.
-=======
->>>>>>> 7ac46479
+
         """
         super().__init__(cfg, duration, phi)
         self.fs = fs
         self.phi_s = phi_s
         self.fam = fam
-<<<<<<< HEAD
+
         self.a = a
         self.b = b
-=======
->>>>>>> 7ac46479
+
 
     def generate(self):
         """
@@ -134,15 +128,10 @@
         Returns:
             np.ndarray: The generated signal.
         """
-<<<<<<< HEAD
 
         mod_index = (self.b - self.a) / (self.b + self.a)
         t = np.linspace(0, self.duration, int(self.duration * self.sampling_rate), endpoint=False)
         A_t = (1 + mod_index * np.sin(2 * np.pi * self.fs * t + self.phi_s))* self.a  # Envelope is always ≥ 0
-=======
-        t = np.linspace(0, self.duration, int(self.duration * self.sampling_rate), endpoint=False)
-        A_t = np.sin(2 * np.pi * self.fs * t + self.phi_s)
->>>>>>> 7ac46479
         return A_t * np.sin(2 * np.pi * self.fam * t + self.phi)
 
 
@@ -226,11 +215,8 @@
         """
         t = np.linspace(0, self.duration, int(self.duration * self.sampling_rate), endpoint=False)
         A = np.random.uniform(self.min_amplitude, self.max_amplitude)
-<<<<<<< HEAD
+
         return A * np.sin(2 * np.pi * self.fc * t + self.fd / self.fm * np.sin(2 * np.pi * self.fm * t))
-=======
-        return A * np.sin(2 * np.pi * self.fc * t + self.fd / self.fm * np.sin(2 * np.pi * self.fm * t + self.phi))
->>>>>>> 7ac46479
 
 
 class AMFMSignal(BaseSignal):
@@ -238,25 +224,18 @@
     Combines an amplitude-modulated (AM) signal and a frequency-modulated (FM) signal.
 
     Attributes:
-<<<<<<< HEAD
+
         fm_signal (BaseSignal): The FM signal object.
         am_signal (BaseSignal): The AM signal object.
     """
 
     def __init__(self, cfg,  am_type, fm_signal, am_signal):
-=======
-        am_signal (BaseSignal): The AM signal object.
-        fm_signal (BaseSignal): The FM signal object.
-    """
-
-    def __init__(self, cfg, am_signal, fm_signal):
->>>>>>> 7ac46479
+
         """
         Initialize the AMFMSignal.
 
         Args:
             cfg (DictConfig): Configuration object containing constants.
-<<<<<<< HEAD
             fm_signal (BaseSignal): The FM signal object.
             am_signal (BaseSignal): The AM signal object.
             am_type (str): Type of AM signal ('linear' or 'sinusoidal').
@@ -264,13 +243,7 @@
         """
         super().__init__(cfg, fm_signal.duration)
         self.am_type = am_type
-=======
-            am_signal (BaseSignal): The AM signal object.
-            fm_signal (BaseSignal): The FM signal object.
-        """
-        super().__init__(cfg, am_signal.duration)
-        self.am_signal = am_signal
->>>>>>> 7ac46479
+
         self.fm_signal = fm_signal
         self.am_signal = am_signal
 
@@ -281,7 +254,6 @@
         Returns:
             np.ndarray: The generated signal.
         """
-<<<<<<< HEAD
         t = np.linspace(0, self.duration, int(self.duration * self.sampling_rate), endpoint=False)
 
         #generate the AM envelope
@@ -296,11 +268,7 @@
         #generate the FM signal
         fm_signal = self.fm_signal.generate()
         return A_t * fm_signal
-=======
-        A_t = self.am_signal.generate()
-        S_fm = self.fm_signal.generate()
-        return A_t * S_fm
->>>>>>> 7ac46479
+
 
 
 class SineSignal(BaseSignal):
