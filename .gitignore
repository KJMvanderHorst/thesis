--- conflicted
+++ resolved
@@ -92,10 +92,8 @@
 *.csv
 *.json
 *.npz
-<<<<<<< HEAD
 *.npy
-=======
->>>>>>> 7ac46479
+
 
 # Ignore trained model files
 *.h5
